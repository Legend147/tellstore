--- conflicted
+++ resolved
@@ -265,21 +265,13 @@
         }
         //auto endTime = std::chrono::steady_clock::now();
 
-<<<<<<< HEAD
         memoryLock.release();
 
-        auto prepareDuration = std::chrono::duration_cast<std::chrono::milliseconds>(prepareTime - startTime);
-        auto processDuration = std::chrono::duration_cast<std::chrono::milliseconds>(endTime - prepareTime);
-        auto totalDuration = std::chrono::duration_cast<std::chrono::milliseconds>(endTime - startTime);
-        LOG_INFO("Scan took %1%ms for %2% queries [prepare = %3%, process = %4%]",
-                 totalDuration.count(), queryCount, prepareDuration.count(), processDuration.count());
-=======
         //auto prepareDuration = std::chrono::duration_cast<std::chrono::milliseconds>(prepareTime - startTime);
         //auto processDuration = std::chrono::duration_cast<std::chrono::milliseconds>(endTime - prepareTime);
         //auto totalDuration = std::chrono::duration_cast<std::chrono::milliseconds>(endTime - startTime);
         //LOG_INFO("Scan took %1%ms for %2% queries [prepare = %3%, process = %4%]",
         //         totalDuration.count(), queryCount, prepareDuration.count(), processDuration.count());
->>>>>>> fe650384
     }
     return true;
 }
