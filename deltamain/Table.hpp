#pragma once

#include <util/CuckooHash.hpp>
#include <util/Log.hpp>

#include <tellstore/Record.hpp>

#include <crossbow/allocator.hpp>

#include <memory>
#include <vector>
#include <limits>
#include <atomic>
#include <functional>

#include "rowstore/RowStorePage.hpp"
#include "colstore/ColumnMapPage.hpp"
#include "rowstore/RowStoreScanProcessor.hpp"
#include "colstore/ColumnMapScanProcessor.hpp"

namespace tell {
namespace commitmanager {
class SnapshotDescriptor;
} // namespace commitmanager

namespace store {

class PageManager;
class ScanQuery;

namespace deltamain {

class Table {
    using PageList = std::vector<char*>;
    PageManager& mPageManager;
    Record mRecord;
    std::atomic<CuckooTable*> mHashTable;
    Log<OrderedLogImpl> mInsertLog;
    Log<OrderedLogImpl> mUpdateLog;
    std::atomic<PageList*> mPages;
    const uint32_t mNumberOfFixedSizedFields;   //@braunl: added for speedup
    const uint32_t mNumberOfVarSizedFields;     //@braunl: added for speedup

public:
    Table(PageManager& pageManager, const Schema& schema, uint64_t idx);

    ~Table();

#if defined USE_ROW_STORE
    using ScanProcessor = RowStoreScanProcessor;
    using Page = RowStorePage;
#elif defined USE_COLUMN_MAP
    using ScanProcessor = ColumnMapScanProcessor;
    using Page = ColumnMapPage;
#else
#error "Unknown storage layout"
#endif

    const Record& record() const {
        return mRecord;
    }

    const Schema& schema() const {
        return mRecord.schema();
    }

/**
 * @braunl: added the following helper functions used by the columnMap store
 */
    const PageManager* pageManager() const {
        return pageManager();
    }

    const int32_t getFieldOffset(const Record::id_t id) const {
        return mRecord.getFieldMeta(id).second;
    }

    /**
     * assumes var-sized fields are constant size 8 (offset + prefix)
     */
    const size_t getFieldSize(const Record::id_t id) const {
        return id < mNumberOfFixedSizedFields ? mRecord.schema().fixedSizeFields().at(id).defaultSize() : 8;
    }

    const int32_t getNumberOfFixedSizedFields() const {
        return mNumberOfFixedSizedFields;
    }

    const int32_t getNumberOfVarSizedFields() const {
        return mNumberOfVarSizedFields;
    }
/**
 * @braunl: end of helper functions
 */

    TableType type() const {
        return mRecord.schema().type();
    }

    bool get(uint64_t key,
             size_t& size,
             const char*& data,
             const commitmanager::SnapshotDescriptor& snapshot,
             uint64_t& version,
             bool& isNewest) const;

    void insert(uint64_t key,
                size_t size,
                const char* const data,
                const commitmanager::SnapshotDescriptor& snapshot,
                bool* succeeded = nullptr);

    bool update(uint64_t key,
                size_t size,
                const char* const data,
                const commitmanager::SnapshotDescriptor& snapshot);

    bool remove(uint64_t key,
                const commitmanager::SnapshotDescriptor& snapshot);

    bool revert(uint64_t key,
                const commitmanager::SnapshotDescriptor& snapshot);

    void runGC(uint64_t minVersion);

<<<<<<< HEAD
    std::vector<ScanProcessor> startScan(size_t numThreads, const char* queryBuffer,
=======
    /**
     * prepares a shared scan executed in parallel for the given number
     * of threads, the queryBuffer and the queries themselves. Returns one
     * ScanProcessor object per thread that encapsulates all relevant information
     * to perform the scan (using ScanProcessor.process()). The method assigns
     * each thread the same amount (storage) pages and the last thread gets the
     * insert log in addition.
     * TODO: question: what happens with the update-log?! Shouldn't that be
     * scanned as well?
     */
    std::vector<ScanProcessor> startScan(int numThreads, const char* queryBuffer,
>>>>>>> 7dcdb76b
            const std::vector<ScanQuery*>& queries) const;
private:
    template<class Fun>
    bool genericUpdate(const Fun& appendFun,
                       uint64_t key,
                       const commitmanager::SnapshotDescriptor& snapshot);
};

//TODO: question: isn't that code that could be shared between different approaches?
//Do we really need a separate garbage collector class for every approach? And is this
//the right place to put it?
class GarbageCollector {
public:
    void run(const std::vector<Table*>& tables, uint64_t minVersion);
};

} // namespace deltamain
} // namespace store
} // namespace tell<|MERGE_RESOLUTION|>--- conflicted
+++ resolved
@@ -123,9 +123,6 @@
 
     void runGC(uint64_t minVersion);
 
-<<<<<<< HEAD
-    std::vector<ScanProcessor> startScan(size_t numThreads, const char* queryBuffer,
-=======
     /**
      * prepares a shared scan executed in parallel for the given number
      * of threads, the queryBuffer and the queries themselves. Returns one
@@ -136,8 +133,7 @@
      * TODO: question: what happens with the update-log?! Shouldn't that be
      * scanned as well?
      */
-    std::vector<ScanProcessor> startScan(int numThreads, const char* queryBuffer,
->>>>>>> 7dcdb76b
+    std::vector<ScanProcessor> startScan(size_t numThreads, const char* queryBuffer,
             const std::vector<ScanQuery*>& queries) const;
 private:
     template<class Fun>
