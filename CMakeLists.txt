--- conflicted
+++ resolved
@@ -33,15 +33,12 @@
     deltamainrewrite/DMLog.cpp
     deltamainrewrite/DMRecord.cpp
     deltamainrewrite/DMRecord.hpp
-<<<<<<< HEAD
     deltamain/Record.hpp
     deltamain/Record.cpp
     deltamain/table.hpp
     deltamain/table.cpp
-=======
     util/OpenAddressingHash.hpp
     util/OpenAddressingHash.cpp
->>>>>>> c866b420
     util/LogOperations.hpp
     util/LogOperations.cpp
     util/NonCopyable.hpp
